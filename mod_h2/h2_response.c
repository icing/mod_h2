--- conflicted
+++ resolved
@@ -54,11 +54,7 @@
     response->content_length = -1;
     
     if (hlines) {
-<<<<<<< HEAD
         header = apr_table_make(pool, hlines->nelts);        
-        int seen_clen = 0;
-=======
->>>>>>> 54234412
         for (int i = 0; i < hlines->nelts; ++i) {
             char *hline = ((char **)hlines->elts)[i];
             char *sep = strchr(hline, ':');
