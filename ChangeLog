--- conflicted
+++ resolved
@@ -9,11 +9,7 @@
  * fixed handling of uploads ;-)
  * enabled h2c upgrade for "OPTIONS *" requests
  * changed h2_stream_set implementation to use sorted apr array
-<<<<<<< HEAD
- * switched to nghttp2 0.7.7 in sandbox
-=======
  * switched to nghttp2 v0.7.7 in sandbox
->>>>>>> c9e1d0d9
 
 v0.1.1
 --------------------------------------------------------------------------------
